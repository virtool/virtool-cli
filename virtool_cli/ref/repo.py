"""An access layer for a Virtool event-sourced reference repository.

This is a work in progress.

**Check that OTUs have only one representative (default) isolate.**

The default isolate is set using `rep_isolate` in the `CreateOTU` event. Therefore only
one isolate in an OTU can be default.

TODO: Check if excluded accessions exist in the repo.
TODO: Check for accessions filed in wrong isolates.
TODO: Check for accession conflicts.

"""

import shutil
import uuid
from collections import defaultdict
from pathlib import Path
from typing import Generator, Type

import arrow
from orjson import orjson
from structlog import get_logger

<<<<<<< HEAD
from virtool_cli.ref.event_index_cache import EventIndex, EventIndexError
=======
from virtool_cli.ref.event_index_cache import EventIndexCache, EventIndexCacheError
>>>>>>> 9397862a
from virtool_cli.ref.events import (
    CreateIsolate,
    CreateIsolateData,
    CreateOTU,
    CreateOTUData,
    CreateRepo,
    CreateRepoData,
    CreateSequence,
    CreateSequenceData,
    Event,
    EventData,
    EventQuery,
    ExcludeAccession,
    ExcludeAccessionData,
    IsolateQuery,
    OTUQuery,
    RepoQuery,
    SequenceQuery,
)
from virtool_cli.ref.resources import (
    EventSourcedRepoIsolate,
    EventSourcedRepoOTU,
    EventSourcedRepoSequence,
    RepoMeta,
)
<<<<<<< HEAD
from virtool_cli.ref.snapshot.index import SnapshotIndex
from virtool_cli.ref.utils import DataType, IsolateName, IsolateNameType, pad_zeroes
=======
from virtool_cli.ref.snapshot.index import Snapshotter
from virtool_cli.ref.utils import DataType, IsolateName, pad_zeroes
>>>>>>> 9397862a
from virtool_cli.utils.models import Molecule

logger = get_logger("repo")


OTU_EVENT_TYPES = (CreateOTU, CreateIsolate, CreateSequence, ExcludeAccession)


class EventSourcedRepo:
    def __init__(self, path: Path):
        self.path = path
        """The path to the repo directory."""

        logger.info("Loading repository")

        self.cache_path = self.path / ".cache"
        """The path to the cache subdirectory."""

        self._event_store = EventStore(self.path / "src")
        """The event store of the event sourced repository."""

        self._event_index = EventIndex(self.cache_path / "index")
        """The event index cache of the event sourced repository."""

<<<<<<< HEAD
        snapshot_path = path / ".cache/snapshot"

        self._snapshotter = (
            SnapshotIndex(path=snapshot_path)
            if snapshot_path.exists()
            else SnapshotIndex.new(path=snapshot_path, metadata=self.meta)
=======
        self._snapshotter: Snapshotter = (
            Snapshotter(path=self._snapshot_path)
            if self._snapshot_path.exists()
            else Snapshotter.new(path=self._snapshot_path, metadata=self.meta)
>>>>>>> 9397862a
        )
        """The snapshot index. Maintains and caches the read model of the Repo."""

        # Take a new snapshot if no existing data is found.
        if not self._snapshotter.otu_ids:
            logger.debug("No snapshot data found. Building new snapshot...")
            self.snapshot()

        logger.info("Finished loading repository", event_count=self.last_id)

    @classmethod
    def new(cls, data_type: DataType, name: str, path: Path, organism: str):
        """Create a new reference repository."""
        if path.is_file():
            raise ValueError("The target path is a file")

        path.mkdir(parents=True, exist_ok=True)

        if any(path.iterdir()):
            raise ValueError("The target path is not empty")

        with open(path / ".gitignore", "w") as f:
            f.write(".cache\n")

        shutil.copytree(
            Path(__file__).parent.parent.parent / "assets/github",
            path / ".github",
        )

        (path / ".cache").mkdir()

        repo_id = uuid.uuid4()

        _src = EventStore(path / "src")
        _src.write_event(
            CreateRepo,
            CreateRepoData(
                id=repo_id,
                data_type=data_type,
                name=name,
                organism=organism,
            ),
            RepoQuery(repository_id=repo_id),
        )

        return EventSourcedRepo(path)

    @property
    def last_id(self):
        """The id of the most recently added event in the event store."""
        return self._event_store.last_id

    @property
    def meta(self):
        """The metadata for the repository."""
        for event in self._event_store.iter_events():
            if isinstance(event, CreateRepo):
                repo = event.data.model_dump()
                return RepoMeta(**repo, created_at=event.timestamp)

        raise ValueError("No repository creation event found")

    @property
<<<<<<< HEAD
    def taxids(self) -> set:
        """Extant Taxonomy ids in the read model"""
        return self._snapshotter.taxids
=======
    def src_path(self) -> Path:
        """The path to the repo src directory."""
        return self._event_store.path

    def _get_event_index(self) -> dict[uuid.UUID, list[int]]:
        """Get the current event index from the event store,
        binned and indexed by OTU Id.
        """
        otu_event_index = defaultdict(list)

        for event in self._event_store.iter_events():
            if type(event) in OTU_EVENT_TYPES:
                otu_event_index[event.query.otu_id].append(event.id)

        return otu_event_index

    def _get_event_index_after_start(
        self,
        start: int = 1,
    ) -> dict[uuid.UUID, list[int]]:
        """Get the current event index, binned and indexed by OTU ID"""
        otu_event_index = defaultdict(list)

        for event in self._event_store.iter_events_from_index(start):
            if type(event) in OTU_EVENT_TYPES:
                otu_event_index[event.query.otu_id].append(event.id)

        return otu_event_index
>>>>>>> 9397862a

    def snapshot(self):
        """Create a snapshot using all the OTUs in the event store."""
        self._snapshotter.snapshot(
            self.get_all_otus(ignore_cache=True),
            at_event=self.last_id,
            indent=True,
        )

    def iter_otus(self) -> Generator[EventSourcedRepoOTU, None, None]:
        """Iterate over the OTUs in the snapshot."""
        for otu_id in self._event_index.load():
            yield self.get_otu(otu_id)

    def get_all_otus(self, ignore_cache: bool = False) -> list[EventSourcedRepoOTU]:
        """Retrieve all OTUs from the event store and return as a list."""
        if ignore_cache:
            event_index = defaultdict(list)

            for event in self._event_store.iter_events():
                if type(event) in OTU_EVENT_TYPES:
                    event_index[event.query.otu_id].append(event.id)
        else:
            event_index = self._event_index.load()

        otus = []

        for otu_id in event_index:
            if otu := self.get_otu(otu_id):
                otus.append(otu)

        return otus

    def create_otu(
        self,
        acronym: str,
        legacy_id: str | None,
        name: str,
        molecule: Molecule | None,
        schema: [],
        taxid: int,
    ):
        """Create an OTU."""
        if otu := self.get_otu_by_taxid(taxid):
            raise ValueError(
                f"OTU already exists as {otu}",
            )

        if name in self._snapshotter.index_by_name:
            raise ValueError(f"An OTU with the name '{name}' already exists")

        if legacy_id in self._snapshotter.index_by_legacy_id:
            raise ValueError(f"An OTU with the legacy ID '{legacy_id}' already exists")

        otu_logger = logger.bind(taxid=taxid, name=name, legacy_id=legacy_id)
        otu_logger.info(f"Creating new OTU for Taxonomy ID {taxid}...")

        otu_id = uuid.uuid4()

        event = self._event_store.write_event(
            CreateOTU,
            CreateOTUData(
                id=otu_id,
                acronym=acronym,
                legacy_id=legacy_id,
                name=name,
                molecule=molecule,
                schema=schema,
                rep_isolate=None,
                taxid=taxid,
            ),
            OTUQuery(otu_id=otu_id),
        )

        otu_logger.debug("OTU written", event_id=event.id, otu_id=str(otu_id))

        otu = self.get_otu(otu_id)

        self._snapshotter.cache_otu(otu, at_event=self.last_id)

        return otu

    def create_isolate(
        self,
        otu_id: uuid.UUID,
        legacy_id: str | None,
        source_name: str,
        source_type: IsolateNameType,
    ) -> EventSourcedRepoIsolate | None:
        """Create and return a new isolate within the given OTU.
        If the isolate name already exists, return None.
        """
<<<<<<< HEAD
        otu = self.get_otu(otu_id)
=======
        otu = self.get_otu(otu_id, ignore_cache=False)
>>>>>>> 9397862a

        name = IsolateName(type=source_type, value=source_name)
        if otu.get_isolate_id_by_name(name) is not None:
            logger.warning(
                "An isolate by this name already exists",
                isolate_name=str(name),
            )
            return None

        isolate_id = uuid.uuid4()

        event = self._event_store.write_event(
            CreateIsolate,
            CreateIsolateData(id=isolate_id, legacy_id=legacy_id, name=name),
            IsolateQuery(isolate_id=isolate_id, otu_id=otu_id),
        )

        logger.debug(
            "Isolate written",
            event_id=event.id,
            isolate_id=str(isolate_id),
            name=str(name),
        )

        isolate = EventSourcedRepoIsolate(
            uuid=isolate_id,
            legacy_id=legacy_id,
            name=name,
            sequences=[],
        )

        otu.add_isolate(isolate)

        self._snapshotter.cache_otu(otu, at_event=self.last_id)

        return isolate

    def create_sequence(
        self,
        otu_id: uuid.UUID,
        isolate_id: uuid.UUID,
        accession: str,
        definition: str,
        legacy_id: str | None,
        segment: str,
        sequence: str,
    ) -> EventSourcedRepoSequence | None:
        """Create and return a new sequence within the given OTU.
        If the accession already exists in this OTU, return None.
        """
<<<<<<< HEAD
        otu = self.get_otu(otu_id)
=======
        otu = self.get_otu(otu_id, ignore_cache=False)
>>>>>>> 9397862a

        if accession in otu.accessions:
            logger.warning(
                "This accession already exists in the OTU.",
                accession=accession,
                otu_id=str(otu_id),
            )
            return None

        sequence_id = uuid.uuid4()

        event = self._event_store.write_event(
            CreateSequence,
            CreateSequenceData(
                id=sequence_id,
                accession=accession,
                definition=definition,
                legacy_id=legacy_id,
                segment=segment,
                sequence=sequence,
            ),
            SequenceQuery(
                otu_id=otu_id,
                isolate_id=isolate_id,
                sequence_id=sequence_id,
            ),
        )

        logger.debug(
            "Sequence written",
            event_id=event.id,
            sequence_id=str(sequence_id),
            accession=accession,
        )

        sequence = EventSourcedRepoSequence(
            id=sequence_id,
            accession=accession,
            definition=definition,
            legacy_id=legacy_id,
            segment=segment,
            sequence=sequence,
        )

        otu.add_sequence(sequence, isolate_id)

        self._snapshotter.cache_otu(otu, at_event=self.last_id)

        return sequence

    def exclude_accession(self, otu_id: uuid.UUID, accession: str):
        """Exclude an accession for an OTU.

        This accession will not be allowed in the repository in the future.

        :param otu_id: the id of the OTU
        :param accession: the accession to exclude

        """
        self._event_store.write_event(
            ExcludeAccession,
            ExcludeAccessionData(accession=accession),
            OTUQuery(otu_id=otu_id),
        )

<<<<<<< HEAD
    def get_otu(self, otu_id: uuid.UUID) -> EventSourcedRepoOTU | None:
=======
    def read_otu(self, otu_id: uuid.UUID) -> EventSourcedRepoOTU | None:
        """Return an OTU corresponding to a UUID if found in snapshot, else None"""
        logger.debug("Loading OTU from snapshot...", otu_id=str(otu_id))

        return self._snapshotter.load_by_id(otu_id)

    def read_otu_by_taxid(self, taxid: int) -> EventSourcedRepoOTU | None:
        """Return an OTU corresponding to a Taxonomy ID if found in snapshot, else None"""
        logger.debug("Loading OTU from snapshot...", taxid=taxid)

        return self._snapshotter.load_by_taxid(taxid)

    def get_otu(
        self,
        otu_id: uuid.UUID,
        ignore_cache: bool = False,
    ) -> EventSourcedRepoOTU | None:
>>>>>>> 9397862a
        """Return an OTU corresponding with a given OTU Id if it exists, else None."""
        if event_ids := self._get_otu_event_ids(otu_id):
            return self._rehydrate_otu(event_ids)

        return None

<<<<<<< HEAD
    def get_otu_by_taxid(self, taxid: int) -> EventSourcedRepoOTU | None:
=======
    def get_otu_by_name(
        self,
        name: str,
    ):
        return self._snapshotter.load_by_name(name)

    def get_otu_by_taxid(
        self,
        taxid: int,
        ignore_cache: bool = False,
    ) -> EventSourcedRepoOTU | None:
>>>>>>> 9397862a
        """Return an OTU corresponding with a given OTU Id if it exists, else None"""
        if (otu_id := self._snapshotter.index_by_taxid.get(taxid)) is not None:
            otu = self.get_otu(otu_id)
            return otu

        return None

    def _rehydrate_otu(self, event_ids: list[int]) -> EventSourcedRepoOTU:
        """Rebuilds OTU data from a list of event IDs"""
        first_event_id = sorted(event_ids)[0]

        event = self._event_store.read_event(first_event_id)

        if not isinstance(event, CreateOTU):
            raise ValueError(
                f"The first event ({first_event_id}) for an OTU is not a CreateOTU "
                "event",
            )

        otu = EventSourcedRepoOTU(
            uuid=event.data.id,
            acronym=event.data.acronym,
            excluded_accessions=[],
            legacy_id=event.data.legacy_id,
            name=event.data.name,
            taxid=event.data.taxid,
            molecule=event.data.molecule,
            schema=event.data.otu_schema,
        )

        for event_id in event_ids[1:]:
            event = self._event_store.read_event(event_id)

            if isinstance(event, CreateIsolate):
                otu.add_isolate(
                    EventSourcedRepoIsolate(
                        uuid=event.data.id,
                        legacy_id=event.data.legacy_id,
                        name=event.data.name,
                    ),
                )

            elif isinstance(event, ExcludeAccession):
                otu.excluded_accessions.add(event.data.accession)

            elif isinstance(event, CreateSequence):
                for isolate in otu.isolates:
                    if isolate.id == event.query.isolate_id:
                        isolate.add_sequence(
                            EventSourcedRepoSequence(
                                id=event.data.id,
                                accession=event.data.accession,
                                definition=event.data.definition,
                                legacy_id=event.data.legacy_id,
                                segment=event.data.segment,
                                sequence=event.data.sequence,
                            ),
                        )

        otu.isolates.sort(key=lambda i: f"{i.name.type} {i.name.value}")

        for isolate in otu.isolates:
            isolate.sequences.sort(key=lambda s: s.accession)

<<<<<<< HEAD
        return otu
=======
        event = self._event_store.read_event(first_event_id)

        if not isinstance(event, CreateOTU):
            raise ValueError(
                f"The first event ({first_event_id}) for an OTU is not a CreateOTU "
                "event",
            )

        return {
            "id": event.data.id,
            "acronym": event.data.acronym,
            "legacy_id": event.data.legacy_id,
            "name": event.data.name,
            "taxid": event.data.taxid,
        }

    def _get_otu_events(
        self,
        otu_id: uuid.UUID,
        ignore_cache: bool = False,
    ) -> list[int]:
        """Returns an up-to-date list of events associated with this OTU Id.
>>>>>>> 9397862a

    def _get_otu_event_ids(self, otu_id: uuid.UUID) -> list[int]:
        """Gets a list of all event IDs associated with ``otu_id``."""
        event_ids = []

        # Start at zero if no events are indexed.
        at_event = 0

        if indexed := self._event_index.get(otu_id):
            if indexed.at_event == self.last_id:
                return indexed.event_ids

            if indexed.at_event > self.last_id:
                raise EventIndexError("Event index is ahead of the event store.")

            at_event = indexed.at_event
            event_ids = indexed.event_ids

        for event in self._event_store.iter_events(start=at_event + 1):
            if type(event) in OTU_EVENT_TYPES and event.query.otu_id == otu_id:
                if event.id in event_ids:
                    raise ValueError("Event ID already in event list.")

                event_ids.append(event.id)

        event_ids.sort()

<<<<<<< HEAD
        self._event_index.set(
            otu_id,
            event_ids,
            self.last_id,
=======
        self._event_index_cache.cache_otu_events(
            otu_id,
            event_ids,
            last_id=self.last_id,
>>>>>>> 9397862a
        )

        return event_ids

<<<<<<< HEAD
=======
    def _load_otu_events_from_cache_and_update(self, otu_id: uuid.UUID) -> list[int]:
        """Gets OTU events from the event index cache,
        updates the list it is not up to date and returns the list.
        """
        otu_logger = logger.bind(otu_id=str(otu_id))

        cached_otu_index = None
        try:
            cached_otu_index = self._event_index_cache.load_otu_events(otu_id)

        except EventIndexCacheError as e:
            logger.error(e)

            logger.warning("Deleting bad index...")

            self._event_index_cache.clear_cached_otu_events(otu_id)

        if cached_otu_index is not None:
            if cached_otu_index.at_event == self.last_id:
                return cached_otu_index.events

            if cached_otu_index.at_event > self.last_id:
                raise EventIndexCacheError(
                    "Bad Index: "
                    + "Cached event index is greater than current repo's last ID",
                )

            # Update event list
            otu_logger.debug(
                "Cached event list is out of date",
                cached_events=cached_otu_index.events,
                cache_at=cached_otu_index.at_event,
                last_event=self.last_id,
            )

            otu_event_list = cached_otu_index.events

            for event in self._event_store.iter_events_from_index(
                start=cached_otu_index.at_event,
            ):
                if type(event) in OTU_EVENT_TYPES and event.id not in otu_event_list:
                    otu_event_list.append(event.id)

            otu_event_list.sort()

            otu_logger.debug(
                "Added new events to event list.",
                cached_events=cached_otu_index.events,
                updated_events=otu_event_list,
            )

            self._event_index_cache.cache_otu_events(
                otu_id,
                otu_event_list,
                last_id=self.last_id,
            )

            return otu_event_list

        return []

>>>>>>> 9397862a

class EventStore:
    """Interface for the event store"""

    def __init__(self, path: Path):
        path.mkdir(exist_ok=True)

        self.path = path
        """The path to the event store directory."""

        self.last_id = 0
        """The id of the latest event."""

        # Check that all events are present and set .last_id to the latest event.
        for event_id in self.event_ids:
            if event_id - self.last_id != 1:
                raise ValueError("Event IDs are not sequential.")

            self.last_id = event_id

    @property
    def event_ids(self) -> list:
        event_ids = []

        for event_path in self.path.iterdir():
            try:
                event_ids.append(int(event_path.stem))
            except ValueError:
                continue

        event_ids.sort()

        return event_ids

    def iter_events(
        self,
        start: int = 1,
    ) -> Generator[Event, None, None]:
        """"""
        if start < 1:
            raise IndexError("Start event ID cannot be less than 1")

        if start not in [int(path.stem) for path in self.path.glob("*.json")]:
            raise IndexError(f"Event {start} not found in event store")

        for path in sorted(self.path.glob("*.json")):
            if path.stem == "meta":
                continue

            if int(path.stem) >= start:
                yield EventStore._read_event_at_path(path)

    def read_event(self, event_id: int) -> Event:
        return EventStore._read_event_at_path(
            self.path / f"{pad_zeroes(event_id)}.json",
        )

    def write_event(
        self,
        cls: Type[Event],
        data: EventData,
        query: EventQuery,
    ) -> Event:
        """Write a new event to the repository."""
        event_id = self.last_id + 1

        event = cls(
            id=event_id,
            data=data,
            query=query,
            timestamp=arrow.utcnow().naive,
        )

        with open(self.path / f"{pad_zeroes(event_id)}.json", "wb") as f:
            f.write(
                orjson.dumps(
                    event.model_dump(by_alias=True),
                    f,
                ),
            )

        self.last_id = event_id

        return event

    @staticmethod
    def _read_event_at_path(path: Path) -> Event:
        with open(path, "rb") as f:
            loaded = orjson.loads(f.read())

            match loaded["type"]:
                case "CreateRepo":
                    return CreateRepo(**loaded)
                case "CreateOTU":
                    return CreateOTU(**loaded)
                case "CreateIsolate":
                    return CreateIsolate(**loaded)
                case "CreateSequence":
                    return CreateSequence(**loaded)
                case "ExcludeAccession":
                    return ExcludeAccession(**loaded)

            raise ValueError(f"Unknown event type: {loaded['type']}")


def _write_event(
    src_path: Path,
    event_id: int,
    cls: Type[Event],
    data: EventData,
    query: EventQuery,
):
    event = cls(
        id=event_id,
        data=data,
        query=query,
        timestamp=arrow.utcnow().naive,
    )

    with open(src_path / f"{pad_zeroes(event_id)}.json", "wb") as f:
        f.write(
            orjson.dumps(
                event.model_dump(),
                f,
            ),
        )

    return event


def _read_event_at_path(path: Path) -> Event:
    with open(path, "rb") as f:
        loaded = orjson.loads(f.read())

        match loaded["type"]:
            case "CreateRepo":
                return CreateRepo(**loaded)
            case "CreateOTU":
                return CreateOTU(**loaded)
            case "CreateIsolate":
                return CreateIsolate(**loaded)
            case "CreateSequence":
                return CreateSequence(**loaded)
            case "ExcludeAccession":
                return ExcludeAccession(**loaded)

        raise ValueError(f"Unknown event type: {loaded['type']}")<|MERGE_RESOLUTION|>--- conflicted
+++ resolved
@@ -23,11 +23,7 @@
 from orjson import orjson
 from structlog import get_logger
 
-<<<<<<< HEAD
 from virtool_cli.ref.event_index_cache import EventIndex, EventIndexError
-=======
-from virtool_cli.ref.event_index_cache import EventIndexCache, EventIndexCacheError
->>>>>>> 9397862a
 from virtool_cli.ref.events import (
     CreateIsolate,
     CreateIsolateData,
@@ -53,13 +49,8 @@
     EventSourcedRepoSequence,
     RepoMeta,
 )
-<<<<<<< HEAD
-from virtool_cli.ref.snapshot.index import SnapshotIndex
-from virtool_cli.ref.utils import DataType, IsolateName, IsolateNameType, pad_zeroes
-=======
 from virtool_cli.ref.snapshot.index import Snapshotter
 from virtool_cli.ref.utils import DataType, IsolateName, pad_zeroes
->>>>>>> 9397862a
 from virtool_cli.utils.models import Molecule
 
 logger = get_logger("repo")
@@ -84,19 +75,12 @@
         self._event_index = EventIndex(self.cache_path / "index")
         """The event index cache of the event sourced repository."""
 
-<<<<<<< HEAD
         snapshot_path = path / ".cache/snapshot"
 
         self._snapshotter = (
             SnapshotIndex(path=snapshot_path)
             if snapshot_path.exists()
             else SnapshotIndex.new(path=snapshot_path, metadata=self.meta)
-=======
-        self._snapshotter: Snapshotter = (
-            Snapshotter(path=self._snapshot_path)
-            if self._snapshot_path.exists()
-            else Snapshotter.new(path=self._snapshot_path, metadata=self.meta)
->>>>>>> 9397862a
         )
         """The snapshot index. Maintains and caches the read model of the Repo."""
 
@@ -160,11 +144,6 @@
         raise ValueError("No repository creation event found")
 
     @property
-<<<<<<< HEAD
-    def taxids(self) -> set:
-        """Extant Taxonomy ids in the read model"""
-        return self._snapshotter.taxids
-=======
     def src_path(self) -> Path:
         """The path to the repo src directory."""
         return self._event_store.path
@@ -193,7 +172,6 @@
                 otu_event_index[event.query.otu_id].append(event.id)
 
         return otu_event_index
->>>>>>> 9397862a
 
     def snapshot(self):
         """Create a snapshot using all the OTUs in the event store."""
@@ -286,11 +264,7 @@
         """Create and return a new isolate within the given OTU.
         If the isolate name already exists, return None.
         """
-<<<<<<< HEAD
         otu = self.get_otu(otu_id)
-=======
-        otu = self.get_otu(otu_id, ignore_cache=False)
->>>>>>> 9397862a
 
         name = IsolateName(type=source_type, value=source_name)
         if otu.get_isolate_id_by_name(name) is not None:
@@ -341,11 +315,7 @@
         """Create and return a new sequence within the given OTU.
         If the accession already exists in this OTU, return None.
         """
-<<<<<<< HEAD
         otu = self.get_otu(otu_id)
-=======
-        otu = self.get_otu(otu_id, ignore_cache=False)
->>>>>>> 9397862a
 
         if accession in otu.accessions:
             logger.warning(
@@ -411,48 +381,14 @@
             OTUQuery(otu_id=otu_id),
         )
 
-<<<<<<< HEAD
     def get_otu(self, otu_id: uuid.UUID) -> EventSourcedRepoOTU | None:
-=======
-    def read_otu(self, otu_id: uuid.UUID) -> EventSourcedRepoOTU | None:
-        """Return an OTU corresponding to a UUID if found in snapshot, else None"""
-        logger.debug("Loading OTU from snapshot...", otu_id=str(otu_id))
-
-        return self._snapshotter.load_by_id(otu_id)
-
-    def read_otu_by_taxid(self, taxid: int) -> EventSourcedRepoOTU | None:
-        """Return an OTU corresponding to a Taxonomy ID if found in snapshot, else None"""
-        logger.debug("Loading OTU from snapshot...", taxid=taxid)
-
-        return self._snapshotter.load_by_taxid(taxid)
-
-    def get_otu(
-        self,
-        otu_id: uuid.UUID,
-        ignore_cache: bool = False,
-    ) -> EventSourcedRepoOTU | None:
->>>>>>> 9397862a
         """Return an OTU corresponding with a given OTU Id if it exists, else None."""
         if event_ids := self._get_otu_event_ids(otu_id):
             return self._rehydrate_otu(event_ids)
 
         return None
 
-<<<<<<< HEAD
     def get_otu_by_taxid(self, taxid: int) -> EventSourcedRepoOTU | None:
-=======
-    def get_otu_by_name(
-        self,
-        name: str,
-    ):
-        return self._snapshotter.load_by_name(name)
-
-    def get_otu_by_taxid(
-        self,
-        taxid: int,
-        ignore_cache: bool = False,
-    ) -> EventSourcedRepoOTU | None:
->>>>>>> 9397862a
         """Return an OTU corresponding with a given OTU Id if it exists, else None"""
         if (otu_id := self._snapshotter.index_by_taxid.get(taxid)) is not None:
             otu = self.get_otu(otu_id)
@@ -517,32 +453,7 @@
         for isolate in otu.isolates:
             isolate.sequences.sort(key=lambda s: s.accession)
 
-<<<<<<< HEAD
         return otu
-=======
-        event = self._event_store.read_event(first_event_id)
-
-        if not isinstance(event, CreateOTU):
-            raise ValueError(
-                f"The first event ({first_event_id}) for an OTU is not a CreateOTU "
-                "event",
-            )
-
-        return {
-            "id": event.data.id,
-            "acronym": event.data.acronym,
-            "legacy_id": event.data.legacy_id,
-            "name": event.data.name,
-            "taxid": event.data.taxid,
-        }
-
-    def _get_otu_events(
-        self,
-        otu_id: uuid.UUID,
-        ignore_cache: bool = False,
-    ) -> list[int]:
-        """Returns an up-to-date list of events associated with this OTU Id.
->>>>>>> 9397862a
 
     def _get_otu_event_ids(self, otu_id: uuid.UUID) -> list[int]:
         """Gets a list of all event IDs associated with ``otu_id``."""
@@ -570,85 +481,14 @@
 
         event_ids.sort()
 
-<<<<<<< HEAD
         self._event_index.set(
             otu_id,
             event_ids,
             self.last_id,
-=======
-        self._event_index_cache.cache_otu_events(
-            otu_id,
-            event_ids,
-            last_id=self.last_id,
->>>>>>> 9397862a
         )
 
         return event_ids
 
-<<<<<<< HEAD
-=======
-    def _load_otu_events_from_cache_and_update(self, otu_id: uuid.UUID) -> list[int]:
-        """Gets OTU events from the event index cache,
-        updates the list it is not up to date and returns the list.
-        """
-        otu_logger = logger.bind(otu_id=str(otu_id))
-
-        cached_otu_index = None
-        try:
-            cached_otu_index = self._event_index_cache.load_otu_events(otu_id)
-
-        except EventIndexCacheError as e:
-            logger.error(e)
-
-            logger.warning("Deleting bad index...")
-
-            self._event_index_cache.clear_cached_otu_events(otu_id)
-
-        if cached_otu_index is not None:
-            if cached_otu_index.at_event == self.last_id:
-                return cached_otu_index.events
-
-            if cached_otu_index.at_event > self.last_id:
-                raise EventIndexCacheError(
-                    "Bad Index: "
-                    + "Cached event index is greater than current repo's last ID",
-                )
-
-            # Update event list
-            otu_logger.debug(
-                "Cached event list is out of date",
-                cached_events=cached_otu_index.events,
-                cache_at=cached_otu_index.at_event,
-                last_event=self.last_id,
-            )
-
-            otu_event_list = cached_otu_index.events
-
-            for event in self._event_store.iter_events_from_index(
-                start=cached_otu_index.at_event,
-            ):
-                if type(event) in OTU_EVENT_TYPES and event.id not in otu_event_list:
-                    otu_event_list.append(event.id)
-
-            otu_event_list.sort()
-
-            otu_logger.debug(
-                "Added new events to event list.",
-                cached_events=cached_otu_index.events,
-                updated_events=otu_event_list,
-            )
-
-            self._event_index_cache.cache_otu_events(
-                otu_id,
-                otu_event_list,
-                last_id=self.last_id,
-            )
-
-            return otu_event_list
-
-        return []
-
->>>>>>> 9397862a
 
 class EventStore:
     """Interface for the event store"""
