from pathlib import Path
<<<<<<< HEAD
from virtool_cli.vfam_curate import get_input_paths, group_input_paths, write_curated_recs, remove_dupes, \
    get_taxonomy, write_no_dupes
=======

from virtool_cli.vfam_curate import get_input_paths, group_input_paths, write_curated_recs
>>>>>>> 5ca24b1b
from virtool_cli.vfam_collapse import generate_clusters, write_rmv_polyproteins, blast_all_by_all
from virtool_cli.vfam_polyprotein import find_polyproteins
from virtool_cli.vfam_markov import blast_to_mcl, mcl_to_fasta
from virtool_cli.vfam_filter import filter_on_coverage, filter_on_number
from virtool_cli.vfam_msa import batch_muscle_call, batch_hmm_call, concatenate_hmms
from virtool_cli.vfam_annotation import get_json_from_clusters


<<<<<<< HEAD
def run(src_path,
        output,
        prefix,
        sequence_min_length,
        no_named_phages,
        fraction_coverage,
        fraction_id,
        num_cores,
        no_named_polyproteins,
        inflation_num,
        coverage_check,
        min_sequences):
=======
def run(src_path, output, prefix, sequence_min_length, no_named_phages, fraction_coverage, fraction_id, num_cores,
        no_named_polyproteins, inflation_num, filter_clusters, min_sequences):
>>>>>>> 5ca24b1b
    """Dictates workflow for vfam pipeline."""
    input_paths = get_input_paths(Path(src_path))

    records = group_input_paths(input_paths, no_named_phages)

<<<<<<< HEAD
    no_dupes = remove_dupes(records, sequence_min_length)

    no_dupes_path = write_no_dupes(no_dupes, output, prefix)

    taxonomy_records = get_taxonomy(no_dupes_path)

    curated_recs = write_curated_recs(no_dupes_path, list(taxonomy_records.keys()), prefix)

    cd_hit_result = generate_clusters(curated_recs, fraction_id, fraction_coverage, prefix)
=======
    no_dupes_path = write_curated_recs(records, output, sequence_min_length, prefix)

    cd_hit_result_path = generate_clusters(no_dupes_path, fraction_id, prefix, fraction_coverage)
>>>>>>> 5ca24b1b

    if no_named_polyproteins:
        cd_hit_result_path = write_rmv_polyproteins(cd_hit_result_path, prefix)

    blast_results_path = blast_all_by_all(cd_hit_result_path, num_cores, prefix)

    polyprotein_ids = find_polyproteins(blast_results_path)

    mcl_results_path = blast_to_mcl(blast_results_path, polyprotein_ids, inflation_num, prefix)

    fasta_paths = mcl_to_fasta(mcl_results_path, cd_hit_result_path, prefix)

    if filter_clusters:
        fasta_paths = filter_on_coverage(fasta_paths)

    fasta_paths = filter_on_number(fasta_paths, min_sequences)

    aligned_file_paths = batch_muscle_call(fasta_paths)

    hmm_file_paths = batch_hmm_call(aligned_file_paths)

    concatenate_hmms(hmm_file_paths, output, prefix)

<<<<<<< HEAD
    get_json_from_clusters(fasta_files, taxonomy_records, output)
=======
    get_json_from_clusters(fasta_paths, output)






>>>>>>> 5ca24b1b
<|MERGE_RESOLUTION|>--- conflicted
+++ resolved
@@ -1,11 +1,6 @@
 from pathlib import Path
-<<<<<<< HEAD
 from virtool_cli.vfam_curate import get_input_paths, group_input_paths, write_curated_recs, remove_dupes, \
     get_taxonomy, write_no_dupes
-=======
-
-from virtool_cli.vfam_curate import get_input_paths, group_input_paths, write_curated_recs
->>>>>>> 5ca24b1b
 from virtool_cli.vfam_collapse import generate_clusters, write_rmv_polyproteins, blast_all_by_all
 from virtool_cli.vfam_polyprotein import find_polyproteins
 from virtool_cli.vfam_markov import blast_to_mcl, mcl_to_fasta
@@ -14,29 +9,25 @@
 from virtool_cli.vfam_annotation import get_json_from_clusters
 
 
-<<<<<<< HEAD
-def run(src_path,
-        output,
-        prefix,
-        sequence_min_length,
-        no_named_phages,
-        fraction_coverage,
-        fraction_id,
-        num_cores,
-        no_named_polyproteins,
-        inflation_num,
-        coverage_check,
-        min_sequences):
-=======
-def run(src_path, output, prefix, sequence_min_length, no_named_phages, fraction_coverage, fraction_id, num_cores,
-        no_named_polyproteins, inflation_num, filter_clusters, min_sequences):
->>>>>>> 5ca24b1b
+def run(
+    src_path,
+    output,
+    prefix,
+    sequence_min_length,
+    no_named_phages,
+    fraction_coverage,
+    fraction_id,
+    num_cores,
+    no_named_polyproteins,
+    inflation_num,
+    filter_clusters,
+    min_sequences
+):
     """Dictates workflow for vfam pipeline."""
     input_paths = get_input_paths(Path(src_path))
 
     records = group_input_paths(input_paths, no_named_phages)
 
-<<<<<<< HEAD
     no_dupes = remove_dupes(records, sequence_min_length)
 
     no_dupes_path = write_no_dupes(no_dupes, output, prefix)
@@ -46,11 +37,6 @@
     curated_recs = write_curated_recs(no_dupes_path, list(taxonomy_records.keys()), prefix)
 
     cd_hit_result = generate_clusters(curated_recs, fraction_id, fraction_coverage, prefix)
-=======
-    no_dupes_path = write_curated_recs(records, output, sequence_min_length, prefix)
-
-    cd_hit_result_path = generate_clusters(no_dupes_path, fraction_id, prefix, fraction_coverage)
->>>>>>> 5ca24b1b
 
     if no_named_polyproteins:
         cd_hit_result_path = write_rmv_polyproteins(cd_hit_result_path, prefix)
@@ -74,14 +60,4 @@
 
     concatenate_hmms(hmm_file_paths, output, prefix)
 
-<<<<<<< HEAD
-    get_json_from_clusters(fasta_files, taxonomy_records, output)
-=======
-    get_json_from_clusters(fasta_paths, output)
-
-
-
-
-
-
->>>>>>> 5ca24b1b
+    get_json_from_clusters(fasta_paths, taxonomy_records, output)