from Bio import SeqIO
from pathlib import Path

from typing import Optional, List

COVERAGE_HEUR_DICT = {
    0: 0.6,
    1: 0.65,
    2: 0.7,
    3: 0.75,
    4: 0.8,
    5: 0.85
}


<<<<<<< HEAD
def remove_on_coverage(record_lengths: dict, median: float, coverage_threshold: float) -> List[str]:
    """
    Filters records based on coverage threshold, returns record IDs that subscribe to coverage heuristics.

    :param record_lengths: dictionary of record ID, sequence length key-value pairs
    :param median: median sequence length from get_median()
    :param coverage_threshold: coverage threshold calculated in get_coverage_threshold()
    :return: list of record IDs for filtered records
=======
def filter_file_on_coverage(fasta_path: Path) -> Optional[Path]:
    """
    Takes a FASTA file and a dictionary containing coverage heuristics information.

    Any sequences that don't subscribe to these heuristics are removed.

    :param fasta_path: path to FASTA file containing unfiltered protein sequence records
    :return: path to filtered FASTA file
>>>>>>> 6b15f90d
    """
    filtered_record_ids = list()

<<<<<<< HEAD
    for seq_id, length in record_lengths.items():
        if length >= coverage_threshold * median and length * coverage_threshold <= median:
            filtered_record_ids.append(seq_id)

    return filtered_record_ids
=======
    for record in SeqIO.parse(fasta_path, "fasta"):
        record_lengths[record.id] = len(record.seq)
        lengths.append(len(record.seq))
>>>>>>> 6b15f90d


def get_median(lengths: List[int]) -> float:
    """
    Calculates median sequence length from sequence lengths in lengths.

    :param lengths: list of sequence lengths
    :return: median
    """
    lengths.sort()

    upper = lengths[int(len(lengths) / 2)]
    lower = lengths[int((len(lengths) / 2) - 1)]
    median = float(upper + lower) / 2

    if len(lengths) % 2 != 0:
        median = float(lengths[int(len(lengths) / 2)])

    return median


def get_coverage_threshold(median: float) -> float:
    """
    Calculates coverage threshold from median and coverage heuristics dictionary.

    :param median:median sequence length calculated in get_median()
    :return: coverage threshold
    """
    coverage_key = int(median / 100)

    coverage_threshold = (1.0 + max(COVERAGE_HEUR_DICT.values())) / 2

    if coverage_key in COVERAGE_HEUR_DICT:
        coverage_threshold = (1.0 + COVERAGE_HEUR_DICT[coverage_key]) / 2

<<<<<<< HEAD
    return coverage_threshold


def filter_file_on_coverage(fasta_path: Path) -> Optional[Path]:
    """
    Takes a path to a FASTA file, records from file are filtered by median sequence length and coverage threshold.

    Filtered records are written to output_path.

    :param fasta_path: FASTA file containing unfiltered protein sequence records
    :return: output_path, the path to the filtered FASTA file
    """
    record_lengths = {}

    for record in SeqIO.parse(fasta_path, "fasta"):
        record_lengths[record.id] = len(record.seq)

    lengths = list(record_lengths.values())
    median = get_median(lengths)

    coverage_threshold = get_coverage_threshold(median)

    filtered_record_ids = remove_on_coverage(record_lengths, median, coverage_threshold)

    if filtered_record_ids:
        output_path = Path(f"{fasta_path}_filtered")
        to_write = (record for record in SeqIO.parse(fasta_path, "fasta") if record.id in filtered_record_ids)
        SeqIO.write(to_write, output_path, "fasta")

        return output_path

    return None

=======
    to_remove = [seq_id for seq_id, length in record_lengths.items()
                 if length < coverage_threshold * median or length * coverage_threshold > median]

    for seq_id in to_remove:
        if seq_id in record_lengths:
            record_lengths.pop(seq_id)

    if len(record_lengths) == 0:
        return None

    if len(record_lengths) == len(lengths):
        return fasta_path
>>>>>>> 6b15f90d

    output_path = Path(f"{fasta_path}_filtered")
    to_write = (record for record in SeqIO.parse(fasta_path, "fasta") if record.id in record_lengths)
    SeqIO.write(to_write, output_path, "fasta")

    return output_path


def filter_on_coverage(fasta_paths: List[Path]) -> List[Path]:
    """
    Takes in list of FASTA paths, and calls filter_file_on_coverage to filter each file by coverage.

    :param fasta_paths: list of paths to FASTA files from mcl_to_fasta step to be filtered
    :return: filtered_by_coverage, a list of paths to filtered FASTA files
    """
    filtered_by_coverage = []
    for fasta_path in fasta_paths:
        filtered_file = filter_file_on_coverage(fasta_path)
        if filtered_file:
            filtered_by_coverage.append(filtered_file)

    return filtered_by_coverage


def filter_on_number(fasta_paths: List[Path], min_sequences: int) -> List[Path]:
    """
    Takes in a list of FASTA paths and filters out files if they contain less than MIN_SEQUENCES records.

    :param fasta_paths: list of FASTA files to be filtered
    :param min_sequences: Filter out clusters with fewer records than min_sequences_check
    :return: filtered_fasta_paths, a list of filtered FASTA files
    """
    filtered_fasta_paths = []
    for fasta_path in fasta_paths:

        for index, _ in enumerate(SeqIO.parse(fasta_path, "fasta")):
            if index + 1 >= min_sequences:
                filtered_fasta_paths.append(fasta_path)
                break

    return filtered_fasta_paths<|MERGE_RESOLUTION|>--- conflicted
+++ resolved
@@ -13,7 +13,6 @@
 }
 
 
-<<<<<<< HEAD
 def remove_on_coverage(record_lengths: dict, median: float, coverage_threshold: float) -> List[str]:
     """
     Filters records based on coverage threshold, returns record IDs that subscribe to coverage heuristics.
@@ -22,30 +21,15 @@
     :param median: median sequence length from get_median()
     :param coverage_threshold: coverage threshold calculated in get_coverage_threshold()
     :return: list of record IDs for filtered records
-=======
-def filter_file_on_coverage(fasta_path: Path) -> Optional[Path]:
-    """
-    Takes a FASTA file and a dictionary containing coverage heuristics information.
-
-    Any sequences that don't subscribe to these heuristics are removed.
-
-    :param fasta_path: path to FASTA file containing unfiltered protein sequence records
-    :return: path to filtered FASTA file
->>>>>>> 6b15f90d
+    
     """
     filtered_record_ids = list()
 
-<<<<<<< HEAD
     for seq_id, length in record_lengths.items():
         if length >= coverage_threshold * median and length * coverage_threshold <= median:
             filtered_record_ids.append(seq_id)
 
     return filtered_record_ids
-=======
-    for record in SeqIO.parse(fasta_path, "fasta"):
-        record_lengths[record.id] = len(record.seq)
-        lengths.append(len(record.seq))
->>>>>>> 6b15f90d
 
 
 def get_median(lengths: List[int]) -> float:
@@ -81,7 +65,6 @@
     if coverage_key in COVERAGE_HEUR_DICT:
         coverage_threshold = (1.0 + COVERAGE_HEUR_DICT[coverage_key]) / 2
 
-<<<<<<< HEAD
     return coverage_threshold
 
 
@@ -115,20 +98,6 @@
 
     return None
 
-=======
-    to_remove = [seq_id for seq_id, length in record_lengths.items()
-                 if length < coverage_threshold * median or length * coverage_threshold > median]
-
-    for seq_id in to_remove:
-        if seq_id in record_lengths:
-            record_lengths.pop(seq_id)
-
-    if len(record_lengths) == 0:
-        return None
-
-    if len(record_lengths) == len(lengths):
-        return fasta_path
->>>>>>> 6b15f90d
 
     output_path = Path(f"{fasta_path}_filtered")
     to_write = (record for record in SeqIO.parse(fasta_path, "fasta") if record.id in record_lengths)
