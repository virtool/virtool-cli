import pytest
import json

from paths import VFAM_INTERMEDIATES_PATH

DUPES_JSON = VFAM_INTERMEDIATES_PATH / "Dupes" / "master.json"
GENERIC_JSON = VFAM_INTERMEDIATES_PATH / "Generic" / "master.json"
LARGE_JSON = VFAM_INTERMEDIATES_PATH / "Large" / "master.json"


@pytest.mark.parametrize("input_path", [DUPES_JSON, GENERIC_JSON, LARGE_JSON])
def test_get_taxonomy(input_path):

    with input_path.open("r") as handle:
        json_decode = json.load(handle)
        for annotation in json_decode:
            family_count = 0
            if "families" in annotation:
                for i in annotation["families"]:
                    family_count += annotation["families"][i]
                assert family_count == len(annotation["entries"])
                assert annotation["count"] == family_count

            genus_count = 0
            if "genera" in annotation:
                for i in annotation["genera"]:
                    genus_count += annotation["genera"][i]
<<<<<<< HEAD
                assert genus_count == family_count

=======
                assert genus_count == family_count
>>>>>>> 5ca24b1b
<|MERGE_RESOLUTION|>--- conflicted
+++ resolved
@@ -25,9 +25,4 @@
             if "genera" in annotation:
                 for i in annotation["genera"]:
                     genus_count += annotation["genera"][i]
-<<<<<<< HEAD
-                assert genus_count == family_count
-
-=======
-                assert genus_count == family_count
->>>>>>> 5ca24b1b
+                assert genus_count == family_count