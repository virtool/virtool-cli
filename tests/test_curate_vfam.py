--- conflicted
+++ resolved
@@ -4,13 +4,8 @@
 
 from Bio import SeqIO
 from pathlib import Path
-<<<<<<< HEAD
 from paths import VFAM_INPUT_PATH, VFAM_INTERMEDIATES_PATH
 from virtool_cli.vfam_curate import group_input_paths, remove_dupes
-=======
-from vfam_paths import VFAM_INPUT_PATH, VFAM_INTERMEDIATES_PATH
-from virtool_cli.vfam_curate import group_input_paths, write_curated_recs
->>>>>>> 7d02d246
 
 DUPES_INPUT = VFAM_INPUT_PATH / "Dupes"
 GENERIC_INPUT = VFAM_INPUT_PATH / "Generic"
